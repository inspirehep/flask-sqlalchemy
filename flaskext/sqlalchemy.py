--- conflicted
+++ resolved
@@ -80,13 +80,10 @@
                 setattr(obj, key, getattr(module, key))
     # Note: obj.Table does not attempt to be a SQLAlchemy Table class.
     obj.Table = _make_table(obj)
-<<<<<<< HEAD
     obj.mapper = signalling_mapper
-=======
     obj.relationship = _wrap_with_default_query_class(obj.relationship)
     obj.relation = _wrap_with_default_query_class(obj.relation)
     obj.dynamic_loader = _wrap_with_default_query_class(obj.dynamic_loader)
->>>>>>> 9fa2eb09
 
 
 class _DebugQueryTuple(tuple):
